--- conflicted
+++ resolved
@@ -2,10 +2,7 @@
 name = "parllama"
 dynamic = ["version"]
 description = "Terminal UI for Ollama"
-<<<<<<< HEAD
-=======
 readme = "README.md"
->>>>>>> 4f82c01c
 url = "https://github.com/paulrobello/parllama"
 license = { file = "LICENSE" }
 authors = [{ name = "Paul Robello", email = "probello@gmail.com" }]
